--- conflicted
+++ resolved
@@ -278,11 +278,8 @@
 
 def main():
     '''This main function will setup the stilt project using the configuration file'''
-<<<<<<< HEAD
+
     config_json_fname = 'input_config_fulltest.json'
-=======
-    config_json_fname = 'input_config_aug9.json' #test
->>>>>>> f1325395
     configs = run_config.run_config_obj(config_json_fname=config_json_fname)
     structure_check.directory_checker(configs,run=True)
 
